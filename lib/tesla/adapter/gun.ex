if Code.ensure_loaded?(:gun) do
  defmodule Tesla.Adapter.Gun do
    @moduledoc """
    Adapter for [gun](https://github.com/ninenines/gun).

    Remember to add `{:gun, "~> 1.3"}`, `{:idna, "~> 6.0"}` and `{:castore, "~> 0.1"}` to dependencies.
    In version 1.3 gun sends `host` header with port. Fixed in master branch.
    Also, you need to recompile tesla after adding `:gun` dependency:

    ```
    mix deps.clean tesla
    mix deps.compile tesla
    ```

    ## Example usage

    ```
    # set globally in config/config.exs
    config :tesla, :adapter, Tesla.Adapter.Gun

    # set per module
    defmodule MyClient do
      use Tesla
      adapter Tesla.Adapter.Gun
    end
    ```

    ## Adapter specific options

    - `:timeout` - Time, while process, will wait for gun messages.
    - `:body_as` - What will be returned in `%Tesla.Env{}` body key. Possible values - `:plain`, `:stream`, `:chunks`. Defaults to `:plain`.
        - `:plain` - as binary.
        - `:stream` - as stream. If you don't want to close connection (because you want to reuse it later) pass `close_conn: false` in adapter opts.
        - `:chunks` - as chunks. You can get response body in chunks using `Tesla.Adapter.Gun.read_chunk/3` function.
        Processing of the chunks and checking body size must be done by yourself. Example of processing function is in `test/tesla/adapter/gun_test.exs` - `Tesla.Adapter.GunTest.read_body/4`. If you don't need connection later don't forget to close it with `Tesla.Adapter.Gun.close/1`.
    - `:max_body` - Max response body size in bytes. Works only with `body_as: :plain`, with other settings you need to check response body size by yourself.
    - `:conn` - Opened connection pid with gun. Is used for reusing gun connections.
    - `:close_conn` - Close connection or not after receiving full response body. Is used for reusing gun connections. Defaults to `true`.
    - `:certificates_verification` - Add SSL certificates verification. [erlang-certifi](https://github.com/certifi/erlang-certifi) [ssl_verify_fun.erl](https://github.com/deadtrickster/ssl_verify_fun.erl)
    - `:proxy` - Proxy for requests. **Socks proxy are supported only for gun master branch**. Examples: `{'localhost', 1234}`, `{{127, 0, 0, 1}, 1234}`, `{:socks5, 'localhost', 1234}`.

    ## [Gun options](https://ninenines.eu/docs/en/gun/1.3/manual/gun/)

    - `:connect_timeout` - Connection timeout.
    - `:http_opts` - Options specific to the HTTP protocol.
    - `:http2_opts` -  Options specific to the HTTP/2 protocol.
    - `:protocols` - Ordered list of preferred protocols. Defaults: `[:http2, :http]`- for :tls, `[:http]` - for :tcp.
    - `:trace` - Whether to enable dbg tracing of the connection process. Should only be used during debugging. Default: false.
    - `:transport` - Whether to use TLS or plain TCP. The default varies depending on the port used. Port 443 defaults to tls. All other ports default to tcp.
    - `:transport_opts` - Transport options. They are TCP options or TLS options depending on the selected transport. Default: `[]`. Gun version: 1.3
    - `:tls_opts` - TLS transport options. Default: `[]`. Gun from master branch.
    - `:tcp_opts` - TCP trasnport options. Default: `[]`. Gun from master branch.
    - `:socks_opts` - Options for socks. Default: `[]`. Gun from master branch.
    - `:ws_opts` - Options specific to the Websocket protocol. Default: `%{}`.
        - `:compress` - Whether to enable permessage-deflate compression. This does not guarantee that compression will be used as it is the server that ultimately decides. Defaults to false.
        - `:protocols` - A non-empty list enables Websocket protocol negotiation. The list of protocols will be sent in the sec-websocket-protocol request header. The handler module interface is currently undocumented and must be set to `gun_ws_h`.
    """
    @behaviour Tesla.Adapter
    alias Tesla.Multipart

    # TODO: update list after update to gun 2.0
    @gun_keys [
      :connect_timeout,
      :http_opts,
      :http2_opts,
      :protocols,
      :retry,
      :retry_timeout,
      :trace,
      :transport,
      :socks_opts,
      :ws_opts
    ]

    @default_timeout 1_000

    @impl Tesla.Adapter
    def call(env, opts) do
      with {:ok, status, headers, body} <- request(env, opts) do
        {:ok, %{env | status: status, headers: format_headers(headers), body: body}}
      end
    end

    @doc """
    Reads chunk of the response body.

    Returns `{:fin, binary()}` if all body received, otherwise returns `{:nofin, binary()}`.
    """
    @spec read_chunk(pid(), reference(), keyword() | map()) ::
            {:fin, binary()} | {:nofin, binary()} | {:error, atom()}
    def read_chunk(pid, stream, opts) do
      with {status, _} = chunk when status in [:fin, :error] <- do_read_chunk(pid, stream, opts) do
        if opts[:close_conn], do: close(pid)
        chunk
      end
    end

    defp do_read_chunk(pid, stream, opts) do
      receive do
        {:gun_data, ^pid, ^stream, :fin, body} ->
          {:fin, body}

        {:gun_data, ^pid, ^stream, :nofin, part} ->
          {:nofin, part}

        {:DOWN, _, _, _, reason} ->
          {:error, reason}
      after
        opts[:timeout] || @default_timeout ->
          {:error, :recv_chunk_timeout}
      end
    end

    @doc """
    Brutally close the `gun` connection.
    """
    @spec close(pid()) :: :ok
    defdelegate close(pid), to: :gun

    defp format_headers(headers) do
      for {key, value} <- headers do
        {String.downcase(to_string(key)), to_string(value)}
      end
    end

    defp request(env, opts) do
      request(
        Tesla.Adapter.Shared.format_method(env.method),
        Tesla.build_url(env.url, env.query),
        format_headers(env.headers),
        env.body || "",
        Tesla.Adapter.opts(
          [close_conn: true, body_as: :plain, send_body: :at_once, receive: true],
          env,
          opts
        )
        |> Enum.into(%{})
      )
    end

    defp request(method, url, headers, %Stream{} = body, opts),
      do: do_request(method, url, headers, body, Map.put(opts, :send_body, :stream))

    defp request(method, url, headers, body, opts) when is_function(body),
      do: do_request(method, url, headers, body, Map.put(opts, :send_body, :stream))

    defp request(method, url, headers, %Multipart{} = mp, opts) do
      headers = headers ++ Multipart.headers(mp)
      body = Multipart.body(mp)

      do_request(method, url, headers, body, Map.put(opts, :send_body, :stream))
    end

    defp request(method, url, headers, body, opts),
      do: do_request(method, url, headers, body, opts)

    defp do_request(method, url, headers, body, opts) do
      uri = URI.parse(url)
      path = Tesla.Adapter.Shared.prepare_path(uri.path, uri.query)

      with {:ok, pid, opts} <- open_conn(uri, opts) do
        stream = open_stream(pid, method, path, headers, body, opts)
        response = read_response(pid, stream, opts)

        if opts[:close_conn] and opts[:body_as] not in [:stream, :chunks] do
          close(pid)
        end

        response
      end
    end

    @dialyzer [{:nowarn_function, open_conn: 2}, :no_match]
    defp open_conn(%{scheme: scheme, host: host, port: port}, %{conn: conn} = opts)
         when is_pid(conn) do
      info = :gun.info(conn)

      conn_scheme =
        case info do
          # gun master branch support, which has `origin_scheme` in connection info
          %{origin_scheme: scheme} -> scheme
          %{transport: :tls} -> "https"
          _ -> "http"
        end

      conn_host =
        case :inet.ntoa(info.origin_host) do
          {:error, :einval} -> info.origin_host
          ip -> ip
        end

      if conn_scheme == scheme and to_string(conn_host) == host and info.origin_port == port do
        {:ok, conn, Map.put(opts, :receive, false)}
      else
        {:error, :invalid_conn}
      end
    end

    defp open_conn(uri, opts) do
      opts = maybe_add_transport(uri, opts)

      tls_opts =
        if uri.scheme == "https" do
          opts
          |> fetch_tls_opts()
          |> maybe_add_verify_options(opts, uri)
        else
          []
        end

      gun_opts = Map.take(opts, @gun_keys)

      with {:ok, conn} <- do_open_conn(uri, opts, gun_opts, tls_opts) do
        {:ok, conn, opts}
      end
    end

<<<<<<< HEAD
    defp do_open_conn(uri, %{proxy: {proxy_host, proxy_port}} = opts, gun_opts, tls_opts) do
=======
    defp maybe_add_transport(%URI{scheme: "https"}, opts), do: Map.put(opts, :transport, :tls)
    defp maybe_add_transport(_, opts), do: opts

    # Support for gun master branch where transport_opts, were splitted to tls_opts and tcp_opts
    # https://github.com/ninenines/gun/blob/491ddf58c0e14824a741852fdc522b390b306ae2/doc/src/manual/gun.asciidoc#changelog
    # TODO: remove after update to gun 2.0
    defp fetch_tls_opts(%{tls_opts: tls_opts}) when is_list(tls_opts), do: tls_opts
    defp fetch_tls_opts(%{transport_opts: tls_opts}) when is_list(tls_opts), do: tls_opts
    defp fetch_tls_opts(_), do: []

    defp maybe_add_verify_options(tls_opts, %{certificates_verification: true}, %{host: host}) do
      charlist =
        host
        |> to_charlist()
        |> :idna.encode()

      security_opts = [
        verify: :verify_peer,
        cacertfile: CAStore.file_path(),
        depth: 20,
        reuse_sessions: false,
        verify_fun: {&:ssl_verify_hostname.verify_fun/3, [check_hostname: charlist]}
      ]

      Keyword.merge(security_opts, tls_opts)
    end

    defp maybe_add_verify_options(tls_opts, _, _), do: tls_opts

    defp do_open_conn(uri, %{proxy: {proxy_host, proxy_port}}, gun_opts, tls_opts) do
>>>>>>> d658bce1
      connect_opts =
        uri
        |> tunnel_opts()
        |> tunnel_tls_opts(uri.scheme, tls_opts)
        |> add_proxy_auth_credentials(opts)

      with {:ok, pid} <- :gun.open(proxy_host, proxy_port, gun_opts),
           {:ok, _} <- :gun.await_up(pid),
           stream <- :gun.connect(pid, connect_opts),
           {:response, :fin, 200, _} <- :gun.await(pid, stream) do
        {:ok, pid}
      else
        {:response, :nofin, 403, _} -> {:error, :unauthorized}
        {:response, :nofin, 407, _} -> {:error, :proxy_auth_failed}
        error -> error
      end
    end

    defp do_open_conn(uri, %{proxy: {proxy_type, proxy_host, proxy_port}}, gun_opts, tls_opts) do
      version =
        proxy_type
        |> to_string()
        |> String.last()
        |> case do
          "4" -> 4
          _ -> 5
        end

      socks_opts =
        uri
        |> tunnel_opts()
        |> tunnel_tls_opts(uri.scheme, tls_opts)
        |> Map.put(:version, version)

      gun_opts =
        gun_opts
        |> Map.put(:protocols, [:socks])
        |> Map.update(:socks_opts, socks_opts, &Map.merge(socks_opts, &1))

      with {:ok, pid} <- :gun.open(proxy_host, proxy_port, gun_opts),
           {:ok, _} <- :gun.await_up(pid) do
        {:ok, pid}
      else
        {:error, {:options, {:protocols, [:socks]}}} ->
          {:error, "socks protocol is not supported"}

        error ->
          error
      end
    end

    @dialyzer [{:nowarn_function, do_open_conn: 4}, :no_match]
    defp do_open_conn(uri, opts, gun_opts, tls_opts) do
      tcp_opts = Map.get(opts, :tcp_opts, [])

      # if gun used from master
      opts_with_master_keys =
        gun_opts
        |> Map.put(:tls_opts, tls_opts)
        |> Map.put(:tcp_opts, tcp_opts)

      host = domain_or_ip(uri.host)

      with {:ok, pid} <- gun_open(host, uri.port, opts_with_master_keys, opts) do
        {:ok, pid}
      else
        {:error, {:options, {key, _}}} when key in [:tcp_opts, :tls_opts] ->
          gun_open(host, uri.port, Map.put(gun_opts, :transport_opts, tls_opts), opts)

        error ->
          error
      end
    end

    @dialyzer [{:nowarn_function, gun_open: 4}, :no_match]
    defp gun_open(host, port, gun_opts, opts) do
      with {:ok, pid} <- :gun.open(host, port, gun_opts),
           {_, true, _} <- {:receive, opts[:receive], pid},
           {_, {:ok, _}, _} <- {:up, :gun.await_up(pid), pid} do
        {:ok, pid}
      else
        {:receive, false, pid} ->
          {:ok, pid}

        {:up, error, pid} ->
          close(pid)
          error

        error ->
          error
      end
    end

    defp tunnel_opts(uri) do
      host = domain_or_ip(uri.host)
      %{host: host, port: uri.port}
    end

    defp tunnel_tls_opts(opts, "https", tls_opts) do
      http2_opts = %{protocols: [:http2], transport: :tls, tls_opts: tls_opts}
      Map.merge(opts, http2_opts)
    end

    defp tunnel_tls_opts(opts, _, _), do: opts

    defp add_proxy_auth_credentials(opts, %{proxy_auth: {username, password}})
         when not is_nil(username) and not is_nil(password),
         do: Map.merge(opts, %{username: username, password: password})

    defp add_proxy_auth_credentials(opts, _), do: opts

    defp open_stream(pid, method, path, headers, body, opts) do
      req_opts = %{reply_to: opts[:reply_to] || self()}

      open_stream(pid, method, path, headers, body, req_opts, opts[:send_body])
    end

    defp open_stream(pid, method, path, headers, body, req_opts, :stream) do
      stream = :gun.request(pid, method, path, headers, "", req_opts)
      for data <- body, do: :ok = :gun.data(pid, stream, :nofin, data)
      :gun.data(pid, stream, :fin, "")
      stream
    end

    defp open_stream(pid, method, path, headers, body, req_opts, :at_once),
      do: :gun.request(pid, method, path, headers, body, req_opts)

    defp read_response(pid, stream, opts) do
      receive? = opts[:receive]

      receive do
        {:gun_response, ^pid, ^stream, :fin, status, headers} ->
          {:ok, status, headers, ""}

        {:gun_response, ^pid, ^stream, :nofin, status, headers} ->
          format_response(pid, stream, opts, status, headers, opts[:body_as])

        {:gun_up, ^pid, _protocol} when receive? ->
          read_response(pid, stream, opts)

        {:gun_error, ^pid, reason} ->
          {:error, reason}

        {:gun_down, ^pid, _, _, _, _} when receive? ->
          read_response(pid, stream, opts)

        {:DOWN, _, _, _, reason} ->
          {:error, reason}
      after
        opts[:timeout] || @default_timeout ->
          {:error, :recv_response_timeout}
      end
    end

    defp format_response(pid, stream, opts, status, headers, :plain) do
      case read_body(pid, stream, opts) do
        {:ok, body} ->
          {:ok, status, headers, body}

        {:error, error} ->
          # prevent gun sending messages to owner process, if body is too large and connection is not closed
          :ok = :gun.flush(stream)

          {:error, error}
      end
    end

    defp format_response(pid, stream, opts, status, headers, :stream) do
      stream_body =
        Stream.resource(
          fn -> %{pid: pid, stream: stream} end,
          fn
            %{pid: pid, stream: stream} ->
              case read_chunk(pid, stream, opts) do
                {:nofin, part} -> {[part], %{pid: pid, stream: stream}}
                {:fin, body} -> {[body], %{pid: pid, final: :fin}}
              end

            %{pid: pid, final: :fin} ->
              {:halt, %{pid: pid}}
          end,
          fn %{pid: pid} ->
            if opts[:close_conn], do: close(pid)
          end
        )

      {:ok, status, headers, stream_body}
    end

    defp format_response(pid, stream, opts, status, headers, :chunks) do
      {:ok, status, headers, %{pid: pid, stream: stream, opts: Enum.into(opts, [])}}
    end

    defp read_body(pid, stream, opts, acc \\ "") do
      limit = opts[:max_body]

      receive do
        {:gun_data, ^pid, ^stream, :fin, body} ->
          check_body_size(acc, body, limit)

        {:gun_data, ^pid, ^stream, :nofin, part} ->
          with {:ok, acc} <- check_body_size(acc, part, limit) do
            read_body(pid, stream, opts, acc)
          end

        {:DOWN, _, _, _, reason} ->
          {:error, reason}
      after
        opts[:timeout] || @default_timeout ->
          {:error, :recv_body_timeout}
      end
    end

    defp check_body_size(acc, part, nil), do: {:ok, acc <> part}

    defp check_body_size(acc, part, limit) do
      body = acc <> part

      if limit - byte_size(body) >= 0 do
        {:ok, body}
      else
        {:error, :body_too_large}
      end
    end

    defp domain_or_ip(host) do
      charlist = to_charlist(host)

      case :inet.parse_address(charlist) do
        {:error, :einval} ->
          :idna.encode(charlist)

        {:ok, ip} ->
          ip
      end
    end
  end
end<|MERGE_RESOLUTION|>--- conflicted
+++ resolved
@@ -178,9 +178,14 @@
       conn_scheme =
         case info do
           # gun master branch support, which has `origin_scheme` in connection info
-          %{origin_scheme: scheme} -> scheme
-          %{transport: :tls} -> "https"
-          _ -> "http"
+          %{origin_scheme: scheme} ->
+            scheme
+
+          %{transport: :tls} ->
+            "https"
+
+          _ ->
+            "http"
         end
 
       conn_host =
@@ -215,40 +220,7 @@
       end
     end
 
-<<<<<<< HEAD
     defp do_open_conn(uri, %{proxy: {proxy_host, proxy_port}} = opts, gun_opts, tls_opts) do
-=======
-    defp maybe_add_transport(%URI{scheme: "https"}, opts), do: Map.put(opts, :transport, :tls)
-    defp maybe_add_transport(_, opts), do: opts
-
-    # Support for gun master branch where transport_opts, were splitted to tls_opts and tcp_opts
-    # https://github.com/ninenines/gun/blob/491ddf58c0e14824a741852fdc522b390b306ae2/doc/src/manual/gun.asciidoc#changelog
-    # TODO: remove after update to gun 2.0
-    defp fetch_tls_opts(%{tls_opts: tls_opts}) when is_list(tls_opts), do: tls_opts
-    defp fetch_tls_opts(%{transport_opts: tls_opts}) when is_list(tls_opts), do: tls_opts
-    defp fetch_tls_opts(_), do: []
-
-    defp maybe_add_verify_options(tls_opts, %{certificates_verification: true}, %{host: host}) do
-      charlist =
-        host
-        |> to_charlist()
-        |> :idna.encode()
-
-      security_opts = [
-        verify: :verify_peer,
-        cacertfile: CAStore.file_path(),
-        depth: 20,
-        reuse_sessions: false,
-        verify_fun: {&:ssl_verify_hostname.verify_fun/3, [check_hostname: charlist]}
-      ]
-
-      Keyword.merge(security_opts, tls_opts)
-    end
-
-    defp maybe_add_verify_options(tls_opts, _, _), do: tls_opts
-
-    defp do_open_conn(uri, %{proxy: {proxy_host, proxy_port}}, gun_opts, tls_opts) do
->>>>>>> d658bce1
       connect_opts =
         uri
         |> tunnel_opts()
@@ -299,6 +271,35 @@
           error
       end
     end
+
+    defp maybe_add_transport(%URI{scheme: "https"}, opts), do: Map.put(opts, :transport, :tls)
+    defp maybe_add_transport(_, opts), do: opts
+
+    # Support for gun master branch where transport_opts, were splitted to tls_opts and tcp_opts
+    # https://github.com/ninenines/gun/blob/491ddf58c0e14824a741852fdc522b390b306ae2/doc/src/manual/gun.asciidoc#changelog
+    # TODO: remove after update to gun 2.0
+    defp fetch_tls_opts(%{tls_opts: tls_opts}) when is_list(tls_opts), do: tls_opts
+    defp fetch_tls_opts(%{transport_opts: tls_opts}) when is_list(tls_opts), do: tls_opts
+    defp fetch_tls_opts(_), do: []
+
+    defp maybe_add_verify_options(tls_opts, %{certificates_verification: true}, %{host: host}) do
+      charlist =
+        host
+        |> to_charlist()
+        |> :idna.encode()
+
+      security_opts = [
+        verify: :verify_peer,
+        cacertfile: CAStore.file_path(),
+        depth: 20,
+        reuse_sessions: false,
+        verify_fun: {&:ssl_verify_hostname.verify_fun/3, [check_hostname: charlist]}
+      ]
+
+      Keyword.merge(security_opts, tls_opts)
+    end
+
+    defp maybe_add_verify_options(tls_opts, _, _), do: tls_opts
 
     @dialyzer [{:nowarn_function, do_open_conn: 4}, :no_match]
     defp do_open_conn(uri, opts, gun_opts, tls_opts) do
